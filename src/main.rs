--- conflicted
+++ resolved
@@ -16,15 +16,10 @@
 */
 
 ///! This software uses the Entity-Component-System (ECS) architecture and other principles discussed at https://kyren.github.io/2018/09/14/rustconf-talk.html
-<<<<<<< HEAD
-use rand::distributions::{weighted::WeightedIndex, Bernoulli, Distribution};
-=======
-use plotters::prelude::*;
 use rand::distributions::{
     weighted::{WeightedError, WeightedIndex},
     Bernoulli, Distribution,
 };
->>>>>>> 68cc75a7
 use rand_distr::Normal;
 use rayon::prelude::*;
 use slotmap::{SecondaryMap, SlotMap};
@@ -330,25 +325,6 @@
     let mut ts_file = fs::File::create("ts.csv").expect("Unable to create time series output file");
     writeln!(&mut ts_file, "Infection Probability,Time step,n Number of agents,s Susceptibles,i Infected,d_s Maximum network degree of susceptibles,d_i Maximum network degree of infectious,c_i Infected cells").expect("Error writing time series output file");
     scenarios.iter().for_each(|scenario| {
-<<<<<<< HEAD
-=======
-        if compress_histogram {
-            for degree in scenario.histogram_degrees_set.iter() {
-                histogram_degrees_set.insert(degree);
-            }
-        } else if histogram_max_degree < scenario.histogram_max_degree {
-            histogram_max_degree = scenario.histogram_max_degree;
-        }
-        if histogram_height < scenario.histogram_height {
-            histogram_height = scenario.histogram_height;
-        }
-        if agent_time_series_height < scenario.agent_time_series_height {
-            agent_time_series_height = scenario.agent_time_series_height;
-        }
-        if cell_time_series_height < scenario.cell_time_series_height {
-            cell_time_series_height = scenario.cell_time_series_height;
-        }
->>>>>>> 68cc75a7
         scenario
             .time_series
             .iter()
@@ -369,275 +345,5 @@
                 .expect("Error writing time series output file");
             })
     });
-<<<<<<< HEAD
-=======
-    if compress_histogram {
-        assert!(!histogram_degrees_set.is_empty());
-    }
-    assert!(histogram_height > 0);
-    assert!(agent_time_series_height > 0);
-    assert!(cell_time_series_height > 0);
-    // A little extra space in the chart:
-    histogram_height += 1;
-    histogram_max_degree += 1;
-    agent_time_series_height += 1;
-    cell_time_series_height += 1;
-    let x_degree: std::vec::Vec<_> = histogram_degrees_set.iter().enumerate().collect();
-    // Format the output file names for the create_movie script
-    let create_movie = true;
-    let figure_step = if create_movie {
-        time_series_len as u32
-    } else {
-        next10(time_series_len as u32)
-    };
-    let figure_offset = if create_movie {
-        0
-    } else {
-        next10(scenarios.len() as u32 * figure_step)
-    };
-    let no_color = plotters::style::RGBColor(0, 0, 0).mix(0.0);
-    let _no_style = ShapeStyle {
-        color: no_color.clone(),
-        filled: false,
-        stroke_width: 0,
-    };
-    let figure_margin = 5;
-    let bar_margin = 3;
-    let thick_stroke = 4;
-    let text_size0 = 30;
-    let text_size1 = 17;
-    let x_label_area_size = 40;
-    let x_label_offset = 1;
-    let y_label_area_size = 60;
-    scenarios.iter().for_each(|scenario| {
-            eprint!("\r                                                                         \rSimulation complete. Creating figures for scenario {}/{}... ", scenario.id, scenarios.len());
-            let figure_scenario_counter = figure_offset + ((scenario.id - 1) * figure_step);
-            scenario
-                .time_series
-                .par_iter()
-                .for_each(|time_step_results| {
-                    let mut file_number = figure_scenario_counter + time_step_results.time_step;
-                    if create_movie {
-                        file_number += 1;
-                    }
-                    for &dark_figures in &[false, true] {
-                        let figure_prefix = "img";
-                        let figure_file_name = format!("{}{}/{}.png",
-                        figure_prefix,
-                        if dark_figures { "_dark" } else { "" },
-                        file_number
-                        );
-                        let figure_path = std::path::Path::new(&figure_file_name);
-                        if figure_path.exists() {
-                            panic!("File {} already exists. Make sure the {} folders are clean before running this program. If they were clean, then this program is overwriting its own figures. Please review.", figure_path.to_str().unwrap(), figure_prefix);
-                        }
-                        let drawing_area =
-                            BitMapBackend::new(figure_path, (1920, 1080)).into_drawing_area();
-                        let background_color = if dark_figures { &BLACK } else { &WHITE };
-                        let _transparent_color = background_color.mix(0.);
-                        let color0 = if dark_figures { &WHITE } else { &BLACK };
-                        let color1 = color0.mix(0.2);
-                        let color2 = color0.mix(0.1);
-                        let color3 = if dark_figures { &plotters::style::RGBColor(255, 192, 0) } else { &RED };
-                        let color4 = &plotters::style::RGBColor(0, 176, 80);
-                        let color5 = &plotters::style::RGBColor(32, 56, 100);
-                        let color_s = color4;
-                        let color_i = color5;
-                        let _fill0 = color0.filled();
-                        let fill1 = color1.filled();
-                        let _fill2 = color2.filled();
-                        let _fill3 = color3.filled();
-                        let text_color0 = |text_size| ("Calibri", text_size).into_font().color(color0);
-                        drawing_area.fill(background_color).unwrap();
-                        let (left_area, right_area) = drawing_area.split_horizontally(1920 - 1080);
-                        let left_panels = left_area.split_evenly((4, 1));
-                        left_panels[0].draw_text(&format!("infection_probability = {}", scenario.infection_probability), &text_color0(text_size0), (50, 10)).unwrap();
-                        left_panels[0].draw_text(&format!("d_s Max degree of susceptibles: {}", time_step_results.d_s), &text_color0(text_size0), (50, 100)).unwrap();
-                        left_panels[0].draw_text(&format!("d_i Max degree of infectious agents: {}", time_step_results.d_i), &text_color0(text_size0), (50, 140)).unwrap();
-                        left_panels[0].draw_text(&format!("time: {}", time_step_results.time_step), &text_color0(text_size0), (500, 10)).unwrap();
-                        {
-                            let x_range = if compress_histogram {
-                                0..x_degree.len() as i32
-                            } else {
-                                0..histogram_max_degree
-                            };
-                            let mut chart = ChartBuilder::on(&left_panels[1])
-                                .x_label_area_size(x_label_area_size)
-                                .y_label_area_size(y_label_area_size)
-                                .margin(figure_margin)
-                                .caption("Network degree of agents", text_color0(text_size0))
-                                .build_ranged(x_range, 0..histogram_height)
-                                .unwrap();
-                            chart
-                                .configure_mesh()
-                                .line_style_1(&color1)
-                                .line_style_2(&color2)
-                                .y_desc("Number of agents")
-                                .x_desc(if compress_histogram {"Network degree (removing zeroes)"} else {"Network degree"})
-                                .axis_style(color0)
-                                .axis_desc_style(text_color0(text_size1))
-                                .label_style(text_color0(text_size1))
-                                .x_label_offset(x_label_offset)
-                                .x_label_formatter(&|x_position| {
-                                    if compress_histogram {
-                                        match x_degree.get(*x_position as usize) {
-                                            Some(x_deg) => format!("{}", x_deg.1),
-                                            None => format!(""),
-                                        }
-                                    } else {
-                                        format!("{}", x_position)
-                                    }
-                                })
-                                .draw()
-                                .unwrap();
-                            chart
-                                .draw_series(
-                                    Histogram::vertical(&chart)
-                                        .style(background_color.filled())
-                                        .margin(bar_margin)
-                                        .data(time_step_results.degree_histogram.iter().map(
-                                            |(degree, weight)| {
-                                                (
-                                                    if compress_histogram {
-                                                        x_degree
-                                                            .iter()
-                                                            .find(|&(_, &deg)| deg == degree)
-                                                            .unwrap()
-                                                            .0
-                                                            as i32
-                                                    } else {
-                                                        *degree
-                                                    },
-                                                    *weight,
-                                                )
-                                            },
-                                        )),
-                                )
-                                .unwrap();
-                            chart
-                                .draw_series(
-                                    Histogram::vertical(&chart)
-                                        .style(color0)
-                                        .margin(bar_margin)
-                                        .data(time_step_results.degree_histogram.iter().map(
-                                            |(degree, weight)| {
-                                                (
-                                                    if compress_histogram {
-                                                        x_degree
-                                                            .iter()
-                                                            .find(|&(_, &deg)| deg == degree)
-                                                            .unwrap()
-                                                            .0
-                                                            as i32
-                                                    } else {
-                                                        *degree
-                                                    },
-                                                    *weight,
-                                                )
-                                            },
-                                        )),
-                                )
-                                .unwrap();
-                        }
-                        {
-                            let mut chart = ChartBuilder::on(&left_panels[2])
-                                .x_label_area_size(x_label_area_size)
-                                .y_label_area_size(y_label_area_size)
-                                .margin(figure_margin)
-                                .caption("Populations of agents", text_color0(text_size0))
-                                .build_ranged(0..(time_series_len as u32), 0..agent_time_series_height)
-                                .unwrap();
-                            chart
-                                .configure_mesh()
-                                .line_style_1(&color1)
-                                .line_style_2(&color2)
-                                .y_desc("Number of agents")
-                                .x_desc("Time")
-                                .axis_style(color0)
-                                .axis_desc_style(text_color0(text_size1))
-                                .label_style(text_color0(text_size1))
-                                .draw()
-                                .unwrap();
-                            chart.draw_series(LineSeries::new(
-                                scenario.time_series.iter()
-                                .skip_while(|tsr| tsr.time_step < time_step_results.time_step)
-                                .map(|time_step_results| (time_step_results.time_step, time_step_results.n)),
-                                fill1
-                                ))
-                                .unwrap();
-                            chart.draw_series(LineSeries::new(
-                                scenario.time_series.iter()
-                                .take_while(|tsr| tsr.time_step <= time_step_results.time_step)
-                                .map(|time_step_results| (time_step_results.time_step, time_step_results.n)),
-                                color1.stroke_width(thick_stroke)
-                            ))
-                            .unwrap().label("n Number of agents").legend(|(x, y)| PathElement::new(vec![(x, y), (x + 20, y)], color1.stroke_width(thick_stroke)));
-                            chart.draw_series(LineSeries::new(
-                                scenario.time_series.iter()
-                                .skip_while(|tsr| tsr.time_step < time_step_results.time_step)
-                                .map(|time_step_results| (time_step_results.time_step, time_step_results.i)),
-                                color_i
-                            ))
-                            .unwrap();
-                            chart.draw_series(LineSeries::new(
-                                scenario.time_series.iter()
-                                .take_while(|tsr| tsr.time_step <= time_step_results.time_step)
-                                .map(|time_step_results| (time_step_results.time_step, time_step_results.i)),
-                                color_i.stroke_width(thick_stroke)
-                            ))
-                            .unwrap().label("i Infected agents").legend(|(x, y)| PathElement::new(vec![(x, y), (x + 20, y)], color_i.stroke_width(thick_stroke)));
-                            chart.configure_series_labels()
-                                .label_font(text_color0(text_size1))
-                                .border_style(color0)
-                                .draw()
-                                .unwrap();
-                        }
-                        {
-                            let mut chart = ChartBuilder::on(&left_panels[3])
-                                .x_label_area_size(x_label_area_size)
-                                .y_label_area_size(y_label_area_size)
-                                .margin(figure_margin)
-                                .caption("Infection of cells", text_color0(text_size0))
-                                .build_ranged(0..(time_series_len as u32), 0..cell_time_series_height)
-                                .unwrap();
-                            chart
-                                .configure_mesh()
-                                .line_style_2(&no_color)
-                                .y_desc("Number of infected cells")
-                                .x_desc("Time")
-                                .axis_style(color0)
-                                .axis_desc_style(text_color0(text_size1))
-                                .label_style(text_color0(text_size1))
-                                .draw()
-                                .unwrap();
-                            chart.draw_series(LineSeries::new(
-                                scenario.time_series.iter()
-                                .skip_while(|tsr| tsr.time_step < time_step_results.time_step)
-                                .map(|time_step_results| (time_step_results.time_step, time_step_results.c_i)),
-                                color_i
-                            ))
-                            .unwrap();
-                            chart.draw_series(LineSeries::new(
-                                scenario.time_series.iter()
-                                .take_while(|tsr| tsr.time_step <= time_step_results.time_step)
-                                .map(|time_step_results| (time_step_results.time_step, time_step_results.c_i)),
-                                color_i.stroke_width(thick_stroke)
-                            ))
-                            .unwrap();
-                        }
-                        {
-                            let landscape = right_area.margin(10, 10, 10, 10);
-                            let cells = landscape.split_evenly((coord.height() as usize, coord.width() as usize));
-                            cells.iter().zip(time_step_results.cell_health.iter()).for_each(|(cell, health)| {
-                                cell.fill(match health {
-                                    Health::S => color_s,
-                                    Health::I => color_i,
-                                }).unwrap();
-                            });
-                        }
-                    }
-                });
-        });
->>>>>>> 68cc75a7
     eprintln!("\r                                                                         \nSimulation is complete.");
 }