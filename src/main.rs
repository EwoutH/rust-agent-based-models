/* RustAgentModels: Reliable and efficient agent-based models in Rust

    Copyright 2020 Fabio A. Correa Duran facorread@gmail.com

   Licensed under the Apache License, Version 2.0 (the "License");
   you may not use this file except in compliance with the License.
   You may obtain a copy of the License at

       http://www.apache.org/licenses/LICENSE-2.0

   Unless required by applicable law or agreed to in writing, software
   distributed under the License is distributed on an "AS IS" BASIS,
   WITHOUT WARRANTIES OR CONDITIONS OF ANY KIND, either express or implied.
   See the License for the specific language governing permissions and
   limitations under the License.
*/

///! This software uses the Entity-Component-System (ECS) architecture and other principles discussed at https://kyren.github.io/2018/09/14/rustconf-talk.html
use plotters::prelude::*;
use rand::distributions::{weighted::WeightedIndex, Bernoulli, Distribution};
use rand_distr::Normal;
use rayon::prelude::*;
use slotmap::{SecondaryMap, SlotMap};
use std::collections::{BTreeMap, BTreeSet};
use std::fs;
// use std::fmt::Write as FmtWrite; // See https://doc.rust-lang.org/std/macro.writeln.html
use std::io::Write as IoWrite; // See https://doc.rust-lang.org/std/macro.writeln.html
use wrapping_coords2d::WrappingCoords2d;

// Model properties
#[derive(Clone, Copy, PartialEq)]
enum Health {
    S,
    I,
}

// Housekeeping
slotmap::new_key_type! {
    struct AgentKey;
    struct LinkKey;
}

/// Simulation results for a time step
#[derive(Clone, Default)]
struct TimeStepResults {
    /// Time step
    time_step: u32,
    /// Number of agents
    n: u32,
    /// Susceptibles
    s: u32,
    /// Infected
    i: u32,
    /// Maximum network degree of susceptibles
    d_s: i32,
    /// Maximum network degree of infectious
    d_i: i32,
    /// Infected cells
    c_i: u32,
    /// Histogram of network degrees
    degree_histogram: BTreeMap<i32, u32>,
    /// Health status
    cell_health: Vec<Health>,
}

/// Simulation scenario, including parameters and results
#[derive(Clone, Default)]
struct Scenario {
    /// Sequential scenario number
    id: u32,
    /// Model parameter: Infection probability
    infection_probability: f64,
    /// Simulation results: Set of network degrees that ever ocurred in this scenario
    histogram_degrees_set: BTreeSet<i32>,
    /// Simulation results: Maximum network degree that ever ocurred in this scenario
    histogram_max_degree: i32,
    /// Simulation results: Height of the network degree histogram for this scenario
    histogram_height: u32,
    /// Simulation results: Height of the time series figure for agents for this scenario
    agent_time_series_height: u32,
    /// Simulation results: Height of the time series figure for agents for this scenario
    cell_time_series_height: u32,
    /// Simulation results for all time steps
    time_series: std::vec::Vec<TimeStepResults>,
}

/// Returns the smallest multiple of 10 that is larger than x
///
/// # Examples
///
/// ```
/// assert_eq!(next10(3), 10);
/// assert_eq!(next10(23), 100);
/// assert_eq!(next10(376), 1000);
/// assert_eq!(next10(3120), 10000);
/// assert_eq!(next10(1000), 10000);
/// ```
fn next10(mut x: u32) -> u32 {
    let mut result = 1;
    while x > 0 {
        result *= 10;
        x -= x % result;
    }
    result
}

fn main() {
    // Model parameter: Initial number of agents
    let n0: usize = 1000;
    // Model parameter: Scale-free network parameter: new links per agent
    let net_k: usize = 7;
    // Model parameter: Dimensions of the virtual landscape, in number of cells
    let coord = WrappingCoords2d::new(100, 100).unwrap();
    let birth_distro = Bernoulli::new(0.01).unwrap();
    let initial_infection_distro = Bernoulli::new(0.3).unwrap();
    // Model parameter: probability of infection
    let infection_probabilities = [0.2f64, 0.4, 0.6];
    // Normal distribution to choose cells in the landscape
    let visit_distro = Normal::new(50.0f32, 10f32).unwrap();
    let link_distro = Bernoulli::new(0.01).unwrap();
    let recovery_distro = Bernoulli::new(0.8).unwrap();
    let survival_distro = Bernoulli::new(0.8).unwrap();
    // Model parameter: Last time step of the simulation in each scenario
    let last_time_step = 100;
    let time_series_len = last_time_step + 1;
    let mut scenarios = vec![
        {
            let mut scenario = Scenario::default();
            scenario
                .time_series
                .resize_with(time_series_len, Default::default);
            scenario
        };
        infection_probabilities.len()
    ];
    {
        let mut scenarios_iter = scenarios.iter_mut();
        let mut id = 0;
        for &infection_probability in infection_probabilities.iter() {
            id += 1;
            let scenario: &mut Scenario = scenarios_iter.next().unwrap();
            scenario.id = id;
            scenario.infection_probability = infection_probability;
        }
    }
    let compress_histogram = true;
    scenarios.par_iter_mut().for_each(|scenario: &mut Scenario| {
        let mut rng = rand::thread_rng();
        // Model state: Agent health
        let mut health = SlotMap::with_capacity_and_key(2 * n0);
        // Model state: Bidirectional links between agents
        let mut links = slotmap::SlotMap::with_capacity_and_key(n0 * n0);
        // Model state: Health status of each cell in the landscape
        let mut cell_health = vec![Health::S; coord.size()];
        // Model state: Cell health storage for the next time step. This implements parallel updating of cells.
        let mut next_cell_health = cell_health.clone();
        // Model initialization: Agents
        while health.len() < n0 {
            let _k: AgentKey = health.insert(Health::S);
        }
        let infection_distro = Bernoulli::new(scenario.infection_probability).unwrap();
        let mut time_step = 0;
        let mut time_series_iter = scenario.time_series.iter_mut();
        loop {
            // Simple, fast models do not need to print the time_step. Printing is slow.
            if time_step % 50 == 0 {
                eprint!("\r                                                                         \rinfection_probability = {}, time_step = {}", scenario.infection_probability, time_step);
            }
            // Initialization of this time step: Network seed
            if links.is_empty() && health.len() > 1 {
                let mut h_it = health.iter();
                let (key0, _value) = h_it.next().unwrap();
                let (key1, _value) = h_it.next().unwrap();
                let _link_id: LinkKey = links.insert((key0, key1));
            }
            // Initialization of this time step: Network
            {
                let keys_vec: Vec<AgentKey> = health.keys().collect();
                let mut idx_map = SecondaryMap::with_capacity(health.capacity());
                let mut weights_vec: Vec<i32> = {
                    let mut weights_map = SecondaryMap::with_capacity(health.capacity());
                    keys_vec.iter().enumerate().for_each(|(idx, &k)| {
                        weights_map.insert(k, 0);
                        idx_map.insert(k, idx);
                    });
                    links.values().for_each(|&(key0, key1)| {
                        weights_map[key0] += 1;
                        weights_map[key1] += 1;
                    });
                    keys_vec.iter().map(|&k| weights_map[k]).collect()
                };
                keys_vec
                    .iter()
                    .enumerate()
                    .for_each(|(agent_idx, &agent_key)| {
                        let new_links = if weights_vec[agent_idx] == 0 {
                            net_k
                        } else if link_distro.sample(&mut rng) {
                            1
                        } else {
                            0
                        };
                        if new_links > 0 {
                            let dist_result = {
                                let mut weights_tmp = weights_vec.clone();
                                // This agent cannot make a link to itself; set its weight to 0.
                                weights_tmp[agent_idx] = 0;
                                // Friends are ineligible for a new link; set friends' weights to 0.
                                links.values().for_each(|&(key0, key1)| {
                                    if key0 == agent_key {
                                        weights_tmp[idx_map[key1]] = 0;
                                    }
                                    if key1 == agent_key {
                                        weights_tmp[idx_map[key0]] = 0;
                                    }
                                });
                                WeightedIndex::new(weights_tmp)
                            };
                            if dist_result.is_ok() {
                                let mut dist = dist_result.unwrap();
                                let mut k = 0;
                                loop {
                                    let friend_idx = dist.sample(&mut rng);
                                    links.insert((agent_key, keys_vec[friend_idx]));
                                    weights_vec[agent_idx] += 1;
                                    weights_vec[friend_idx] += 1;
                                    k += 1;
                                    if k == new_links {
                                        break;
                                    }
                                    // Make friend ineligible for a new link; set its weight to 0.
                                    if dist.update_weights(&[(friend_idx, &0)]).is_err() {
                                        break;
                                    }
                                }
                            }
                        }
                    });
                // Model measurements
                {
                    let time_step_results: &mut TimeStepResults = time_series_iter.next().unwrap();
                    time_step_results.time_step = time_step;
                    time_step_results.n = health.len() as u32;
                    if scenario.agent_time_series_height < time_step_results.n {
                        scenario.agent_time_series_height = time_step_results.n;
                    }
                    health.values().for_each(|h| match h {
                        Health::S => time_step_results.s += 1,
                        Health::I => time_step_results.i += 1,
                    });
                    time_step_results.d_s = match keys_vec
                        .iter()
                        .zip(weights_vec.iter())
                        .filter(|(&k, _w)| health[k] == Health::S)
                        .max_by_key(|(_k, &w)| w)
                    {
                        Some((_k, &w)) => w,
                        None => 0,
                    };
                    time_step_results.d_i = match keys_vec
                        .iter()
                        .zip(weights_vec.iter())
                        .filter(|(&k, _w)| health[k] == Health::I)
                        .max_by_key(|(_k, &w)| w)
                    {
                        Some((_k, &w)) => w,
                        None => 0,
                    };
                    for weight in weights_vec {
                        *time_step_results
                            .degree_histogram
                            .entry(weight)
                            .or_insert(0) += 1;
                    }
                    for (&weight, &frequency) in &time_step_results.degree_histogram {
                        if compress_histogram {
                            scenario.histogram_degrees_set.insert(weight);
                        } else if scenario.histogram_max_degree < weight {
                            scenario.histogram_max_degree = weight;
                        }
                        if scenario.histogram_height < frequency {
                            scenario.histogram_height = frequency;
                        }
                    }
                    time_step_results.c_i =
                        cell_health.iter().filter(|&&h| h == Health::I).count() as u32;
                    if scenario.cell_time_series_height < time_step_results.c_i {
                        scenario.cell_time_series_height = time_step_results.c_i;
                    }
                    time_step_results.cell_health = cell_health.clone();
                }
            }
            // Dynamics: Time step
            if time_step == 100 {
                break;
            }
            time_step += 1;
            // Dynamics: infection spreads
            {
                // Model state: Agent health the next time step
                let mut next_health = SecondaryMap::with_capacity(health.capacity());
                links.values().for_each(|&(key0, key1)| {
                    let h0 = health[key0];
                    let h1 = health[key1];
                    if h0 == Health::S && h1 == Health::I && infection_distro.sample(&mut rng) {
                        next_health.insert(key0, Health::I);
                    }
                    if h1 == Health::S && h0 == Health::I && infection_distro.sample(&mut rng) {
                        next_health.insert(key1, Health::I);
                    }
                });
                if time_step == 1 {
                    health.iter().for_each(|(k, &h)| {
                        if h == Health::S && initial_infection_distro.sample(&mut rng) {
                            next_health.insert(k, Health::I);
                        }
                    });
                }
                health.iter().for_each(|(k, &h)| {
                    // Choose a random cell to visit
                    let x = visit_distro.sample(&mut rng) as i32;
                    let y = visit_distro.sample(&mut rng) as i32;
                    let idx = coord.index(x, y);
                    match h {
                        Health::S => {
                            if cell_health[idx] == Health::I && infection_distro.sample(&mut rng) {
                                // Cell infects agent
                                next_health.insert(k, Health::I);
                            }
                        }
                        Health::I => {
                            if cell_health[idx] == Health::S && infection_distro.sample(&mut rng) {
                                // Agent infects cell
                                next_cell_health[idx] = Health::I;
                            }
                            if recovery_distro.sample(&mut rng) {
                                next_health.insert(k, Health::S);
                            }
                        }
                    };
                });
                // Dynamics: Disease spreads across cells and infectious cells recover
                coord.for_each8(
                    |this_cell_index, neighbors| match cell_health[this_cell_index] {
                        Health::S => {
                            for neighbor_index in neighbors {
                                if cell_health[*neighbor_index] == Health::I
                                    && infection_distro.sample(&mut rng)
                                {
                                    next_cell_health[this_cell_index] = Health::I;
                                    break;
                                }
                            }
                        }
                        Health::I => {
                            if recovery_distro.sample(&mut rng) {
                                next_cell_health[this_cell_index] = Health::S;
                            }
                        }
                    },
                );
                // Dynamics: After spreading the infection, some infectious agents die
                health.retain(|_agent_key, h| match h {
                    Health::S => true,
                    Health::I => survival_distro.sample(&mut rng),
                });
                // Dynamics: Remaining agents update in parallel
                next_health.iter().for_each(|(k, &next_h)| {
                    if let Some(h) = health.get_mut(k) {
                        *h = next_h;
                    }
                });
                // Dynamics: cells update in parallel
                cell_health = next_cell_health.clone();
            }
            // Dynamics: Prune network
            links.retain(|_link_key, (key0, key1)| {
                health.contains_key(*key0) && health.contains_key(*key1)
            });
            // Dynamics: New agents emerge
            let nb = health
                .values()
                .filter(|&&h| h == Health::S && birth_distro.sample(&mut rng))
                .count();
            for _ in 0..nb {
                health.insert(Health::S);
            }
        }
    });
    eprint!("\r                                                                         \rSimulation complete. Saving to disk... ");
    let mut agent_time_series_height = 0;
    let mut cell_time_series_height = 0;
    let mut histogram_degrees_set = BTreeSet::new();
    let mut histogram_max_degree = 0;
    let mut histogram_height = 0;
    let mut ts_file = fs::File::create("ts.csv").expect("Unable to create time series output file");
    writeln!(&mut ts_file, "Infection Probability,Time step,n Number of agents,s Susceptibles,i Infected,d_s Maximum network degree of susceptibles,d_i Maximum network degree of infectious,c_i Infected cells").expect("Error writing time series output file");
    scenarios.iter().for_each(|scenario| {
        scenario
            .time_series
            .iter()
            .enumerate()
            .for_each(|(time_step, time_step_results)| {
                writeln!(
                    &mut ts_file,
                    "{},{},{},{},{},{},{},{}",
                    scenario.infection_probability,
                    time_step,
                    time_step_results.n,
                    time_step_results.s,
                    time_step_results.i,
                    time_step_results.d_s,
                    time_step_results.d_i,
                    time_step_results.c_i
                )
                .expect("Error writing time series output file");
<<<<<<< HEAD
        }
    )});
=======
            })
    });
    assert!(histogram_height > 0);
    assert!(agent_time_series_height > 0);
    assert!(cell_time_series_height > 0);
>>>>>>> 4739f898
    let x_degree: std::vec::Vec<_> = histogram_degrees_set.iter().enumerate().collect();
    let figure_step = next10(time_series_len as u32);
    let figure_offset = next10(scenarios.len() as u32 * figure_step);
    let no_color = plotters::style::RGBColor(0, 0, 0).mix(0.0);
    let _no_style = ShapeStyle {
        color: no_color.clone(),
        filled: false,
        stroke_width: 0,
    };
    let margin = 5;
    let thick_stroke = 4;
    let text_size0 = 30;
    let text_size1 = 17;
    let x_label_area_size = 40;
    let x_label_offset = 1;
    let y_label_area_size = 60;
    scenarios.iter().for_each(|scenario| {
            eprint!("\r                                                                         \rSimulation complete. Creating figures for scenario {}/{}... ", scenario.id, scenarios.len());
            let figure_scenario_counter = figure_offset + (scenario.id * figure_step);
            scenario
                .time_series
                .par_iter()
                .for_each(|time_step_results| {
                    let file_number = figure_scenario_counter + time_step_results.time_step;
                    for &dark_figures in &[false, true] {
                        let figure_file_name = if dark_figures {
                            format!("img_dark/image{}.png", file_number)
                        } else {
                            format!("img/image{}.png", file_number)
                        };
                        let drawing_area =
                            BitMapBackend::new(&figure_file_name, (1920, 1080)).into_drawing_area();
                        let background_color = if dark_figures { &BLACK } else { &WHITE };
                        let color0 = if dark_figures { &WHITE } else { &BLACK };
                        let color1 = color0.mix(0.5);
                        let color2 = if dark_figures { &plotters::style::RGBColor(255, 192, 0) } else { &RED };
                        let color3 = &plotters::style::RGBColor(0, 176, 80);
                        let color4 = &plotters::style::RGBColor(32, 56, 100);
                        let color_s = color3;
                        let color_i = color4;
                        let _fill0 = color0.filled();
                        let fill1 = color1.filled();
                        let _fill2 = color2.filled();
                        let text_color0 = |text_size| ("Calibri", text_size).into_font().color(color0);
                        drawing_area.fill(background_color).unwrap();
                        let (left_area, right_area) = drawing_area.split_horizontally(1920 - 1080);
                        let left_panels = left_area.split_evenly((4, 1));
                        left_panels[0].draw_text(&format!("infection_probability = {}", scenario.infection_probability), &text_color0(text_size0), (50, 10)).unwrap();
                        left_panels[0].draw_text(&format!("time: {}", time_step_results.time_step), &text_color0(text_size0), (50, 50)).unwrap();
                        left_panels[0].draw_text(&format!("d_s Max degree of susceptibles: {}", time_step_results.d_s), &text_color0(text_size0), (50, 90)).unwrap();
                        left_panels[0].draw_text(&format!("d_i Max degree of infectious agents: {}", time_step_results.d_i), &text_color0(text_size0), (50, 130)).unwrap();
                        {
                            let x_range = if compress_histogram {
                                0..x_degree.len() as i32
                            } else {
                                0..histogram_max_degree
                            };
                            let mut chart = ChartBuilder::on(&left_panels[1])
                                .x_label_area_size(x_label_area_size)
                                .y_label_area_size(y_label_area_size)
                                .margin(margin)
                                .caption("Network degree of agents", text_color0(text_size0))
                                .build_ranged(x_range, 0..histogram_height)
                                .unwrap();
                            chart
                                .configure_mesh()
                                .line_style_2(&no_color)
                                .y_desc("Number of agents")
                                .x_desc(if compress_histogram {"Network degree (removing zeroes)"} else {"Network degree"})
                                .axis_style(color0)
                                .axis_desc_style(text_color0(text_size1))
                                .label_style(text_color0(text_size1))
                                .x_label_offset(x_label_offset)
                                .x_label_formatter(&|x_position| {
                                    if compress_histogram {
                                        format!("{}", x_degree[*x_position as usize].1)
                                    } else {
                                        format!("{}", x_position)
                                    }
                                })
                                .draw()
                                .unwrap();
                            chart
                                .draw_series(
                                    Histogram::vertical(&chart)
                                        .style(color0)
                                        .margin(0)
                                        .data(time_step_results.degree_histogram.iter().map(
                                            |(degree, weight)| {
                                                (
                                                    if compress_histogram {
                                                        x_degree
                                                            .iter()
                                                            .find(|&(_, &deg)| deg == degree)
                                                            .unwrap()
                                                            .0
                                                            as i32
                                                    } else {
                                                        *degree
                                                    },
                                                    *weight,
                                                )
                                            },
                                        )),
                                )
                                .unwrap();
                        }
                        {
                            let mut chart = ChartBuilder::on(&left_panels[2])
                                .x_label_area_size(x_label_area_size)
                                .y_label_area_size(y_label_area_size)
                                .margin(margin)
                                .caption("Populations of agents", text_color0(text_size0))
                                .build_ranged(0..(time_series_len as u32), 0..agent_time_series_height)
                                .unwrap();
                            chart
                                .configure_mesh()
                                .line_style_2(&no_color)
                                .y_desc("Number of agents")
                                .x_desc("Time")
                                .axis_style(color0)
                                .axis_desc_style(text_color0(text_size1))
                                .label_style(text_color0(text_size1))
                                .draw()
                                .unwrap();
                            chart.draw_series(LineSeries::new(
                                scenario.time_series.iter()
                                .skip_while(|tsr| tsr.time_step < time_step_results.time_step)
                                .map(|time_step_results| (time_step_results.time_step, time_step_results.n)),
                                fill1.clone()
                                ))
                                .unwrap();
                            chart.draw_series(LineSeries::new(
                                scenario.time_series.iter()
                                .take_while(|tsr| tsr.time_step <= time_step_results.time_step)
                                .map(|time_step_results| (time_step_results.time_step, time_step_results.n)),
                                color1.stroke_width(thick_stroke)
                            ))
                            .unwrap().label("n Number of agents").legend(|(x, y)| PathElement::new(vec![(x, y), (x + 20, y)], color1.stroke_width(thick_stroke)));
                            chart.draw_series(LineSeries::new(
                                scenario.time_series.iter()
                                .skip_while(|tsr| tsr.time_step < time_step_results.time_step)
                                .map(|time_step_results| (time_step_results.time_step, time_step_results.i)),
                                color_i.clone()
                            ))
                            .unwrap();
                            chart.draw_series(LineSeries::new(
                                scenario.time_series.iter()
                                .take_while(|tsr| tsr.time_step <= time_step_results.time_step)
                                .map(|time_step_results| (time_step_results.time_step, time_step_results.i)),
                                color_i.stroke_width(thick_stroke)
                            ))
                            .unwrap().label("i Infected agents").legend(|(x, y)| PathElement::new(vec![(x, y), (x + 20, y)], color2));
                            chart.configure_series_labels()
                                .label_font(text_color0(text_size1))
                                .border_style(color0)
                                .draw()
                                .unwrap();
                        }
                        {
                            let mut chart = ChartBuilder::on(&left_panels[3])
                                .x_label_area_size(x_label_area_size)
                                .y_label_area_size(y_label_area_size)
                                .margin(margin)
                                .caption("Infection of cells", text_color0(text_size0))
                                .build_ranged(0..(time_series_len as u32), 0..cell_time_series_height)
                                .unwrap();
                            chart
                                .configure_mesh()
                                .line_style_2(&no_color)
                                .y_desc("Number of infected cells")
                                .x_desc("Time")
                                .axis_style(color0)
                                .axis_desc_style(text_color0(text_size1))
                                .label_style(text_color0(text_size1))
                                .draw()
                                .unwrap();
                            chart.draw_series(LineSeries::new(
                                scenario.time_series.iter()
                                .skip_while(|tsr| tsr.time_step < time_step_results.time_step)
                                .map(|time_step_results| (time_step_results.time_step, time_step_results.c_i)),
                                color_i.clone()
                            ))
                            .unwrap();
                            chart.draw_series(LineSeries::new(
                                scenario.time_series.iter()
                                .take_while(|tsr| tsr.time_step <= time_step_results.time_step)
                                .map(|time_step_results| (time_step_results.time_step, time_step_results.c_i)),
                                color_i.stroke_width(thick_stroke)
                            ))
                            .unwrap();
                        }
                        {
                            let landscape = right_area.margin(10, 10, 10, 10);
                            let cells = landscape.split_evenly((coord.height() as usize, coord.width() as usize));
                            cells.iter().zip(time_step_results.cell_health.iter()).for_each(|(cell, health)| {
                                cell.fill(match health {
                                    Health::S => color_s,
                                    Health::I => color_i,
                                }).unwrap();
                            });
                        }
                    }
                });
        });
    eprintln!("\r                                                                         \nSimulation is complete.");
}

#[cfg(test)]
mod tests {
    use super::*;

    #[test]
    fn test() {
        assert_eq!(next10(3), 10);
        assert_eq!(next10(23), 100);
        assert_eq!(next10(376), 1000);
        assert_eq!(next10(3120), 10000);
        assert_eq!(next10(1000), 10000);
    }
}<|MERGE_RESOLUTION|>--- conflicted
+++ resolved
@@ -414,16 +414,8 @@
                     time_step_results.c_i
                 )
                 .expect("Error writing time series output file");
-<<<<<<< HEAD
         }
     )});
-=======
-            })
-    });
-    assert!(histogram_height > 0);
-    assert!(agent_time_series_height > 0);
-    assert!(cell_time_series_height > 0);
->>>>>>> 4739f898
     let x_degree: std::vec::Vec<_> = histogram_degrees_set.iter().enumerate().collect();
     let figure_step = next10(time_series_len as u32);
     let figure_offset = next10(scenarios.len() as u32 * figure_step);
